# Concepts


<!-- ## BossDB Data -->

## Key Partnerships

<<<<<<< HEAD
Over the several years, many labs have developed DataJoint-based pipelines for volumetric
data. The DataJoint team interviewed and collaborated these teams to
=======
Many labs have developed DataJoint-based pipelines for volumetric
data. The DataJoint team collaborated with several and interviewed these teams to
>>>>>>> ebae6390
understand their experiment workflow, associated tools, and interfaces. These teams
include:

- Andreas Tolias Lab, Baylor College of Medicine
- Applied Physics Laboratory, Johns Hopkins University

## Element architecture

<!--![element bossdb diagram](https://raw.githubusercontent.com/datajoint/element-bossdb/images/volume_diagram.svg)-->

<!-- ### `volume` schema ([API docs](./api/element_zstack/volume/))

| Table                 | Description                                                 |
| ------------------    | ------------------------------------------------------------|
| Example               | Description.                                                | --><|MERGE_RESOLUTION|>--- conflicted
+++ resolved
@@ -5,13 +5,8 @@
 
 ## Key Partnerships
 
-<<<<<<< HEAD
 Over the several years, many labs have developed DataJoint-based pipelines for volumetric
 data. The DataJoint team interviewed and collaborated these teams to
-=======
-Many labs have developed DataJoint-based pipelines for volumetric
-data. The DataJoint team collaborated with several and interviewed these teams to
->>>>>>> ebae6390
 understand their experiment workflow, associated tools, and interfaces. These teams
 include:
 
