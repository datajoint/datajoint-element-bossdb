--- conflicted
+++ resolved
@@ -1,26 +1,16 @@
 import importlib
 import inspect
 import logging
-<<<<<<< HEAD
 from pathlib import Path
 from typing import Optional
 
-=======
->>>>>>> 87c56a33
 import datajoint as dj
 import numpy as np
 from element_interface.utils import dict_to_uuid, find_full_path
 from numpy.typing import DTypeLike
 
-<<<<<<< HEAD
 from .export.bossdb import BossDBUpload
 from .readers.bossdb import BossDBInterface
-=======
-from . import volume
-
-
-schema = dj.Schema()
->>>>>>> 87c56a33
 
 logger = logging.getLogger("datajoint")
 
